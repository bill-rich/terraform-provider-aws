---
subcategory: "S3"
layout: "aws"
page_title: "AWS: aws_s3_bucket"
description: |-
  Provides a S3 bucket resource.
---

# Resource: aws_s3_bucket

Provides a S3 bucket resource.

## Example Usage

### Private Bucket w/ Tags

```hcl
resource "aws_s3_bucket" "b" {
  bucket = "my-tf-test-bucket"
  acl    = "private"

  tags = {
    Name        = "My bucket"
    Environment = "Dev"
  }
}
```

### Static Website Hosting

```hcl
resource "aws_s3_bucket" "b" {
  bucket = "s3-website-test.hashicorp.com"
  acl    = "public-read"
  policy = "${file("policy.json")}"

  website {
    index_document = "index.html"
    error_document = "error.html"

    routing_rules = <<EOF
[{
    "Condition": {
        "KeyPrefixEquals": "docs/"
    },
    "Redirect": {
        "ReplaceKeyPrefixWith": "documents/"
    }
}]
EOF
  }
}
```

### Using CORS

```hcl
resource "aws_s3_bucket" "b" {
  bucket = "s3-website-test.hashicorp.com"
  acl    = "public-read"

  cors_rule {
    allowed_headers = ["*"]
    allowed_methods = ["PUT", "POST"]
    allowed_origins = ["https://s3-website-test.hashicorp.com"]
    expose_headers  = ["ETag"]
    max_age_seconds = 3000
  }
}
```

### Using versioning

```hcl
resource "aws_s3_bucket" "b" {
  bucket = "my-tf-test-bucket"
  acl    = "private"

  versioning {
    enabled = true
  }
}
```

### Enable Logging

```hcl
resource "aws_s3_bucket" "log_bucket" {
  bucket = "my-tf-log-bucket"
  acl    = "log-delivery-write"
}

resource "aws_s3_bucket" "b" {
  bucket = "my-tf-test-bucket"
  acl    = "private"

  logging {
    target_bucket = "${aws_s3_bucket.log_bucket.id}"
    target_prefix = "log/"
  }
}
```

### Using object lifecycle

```hcl
resource "aws_s3_bucket" "bucket" {
  bucket = "my-bucket"
  acl    = "private"

  lifecycle_rule {
    id      = "log"
    enabled = true

    prefix = "log/"

    tags = {
      "rule"      = "log"
      "autoclean" = "true"
    }

    transition {
      days          = 30
      storage_class = "STANDARD_IA" # or "ONEZONE_IA"
    }

    transition {
      days          = 60
      storage_class = "GLACIER"
    }

    expiration {
      days = 90
    }
  }

  lifecycle_rule {
    id      = "tmp"
    prefix  = "tmp/"
    enabled = true

    expiration {
      date = "2016-01-12"
    }
  }
}

resource "aws_s3_bucket" "versioning_bucket" {
  bucket = "my-versioning-bucket"
  acl    = "private"

  versioning {
    enabled = true
  }

  lifecycle_rule {
    prefix  = "config/"
    enabled = true

    noncurrent_version_transition {
      days          = 30
      storage_class = "STANDARD_IA"
    }

    noncurrent_version_transition {
      days          = 60
      storage_class = "GLACIER"
    }

    noncurrent_version_expiration {
      days = 90
    }
  }
}
```

### Using replication configuration

```hcl
provider "aws" {
  region = "eu-west-1"
}

provider "aws" {
  alias  = "central"
  region = "eu-central-1"
}

resource "aws_iam_role" "replication" {
  name = "tf-iam-role-replication-12345"

  assume_role_policy = <<POLICY
{
  "Version": "2012-10-17",
  "Statement": [
    {
      "Action": "sts:AssumeRole",
      "Principal": {
        "Service": "s3.amazonaws.com"
      },
      "Effect": "Allow",
      "Sid": ""
    }
  ]
}
POLICY
}

resource "aws_iam_policy" "replication" {
  name = "tf-iam-role-policy-replication-12345"

  policy = <<POLICY
{
  "Version": "2012-10-17",
  "Statement": [
    {
      "Action": [
        "s3:GetReplicationConfiguration",
        "s3:ListBucket"
      ],
      "Effect": "Allow",
      "Resource": [
        "${aws_s3_bucket.bucket.arn}"
      ]
    },
    {
      "Action": [
        "s3:GetObjectVersion",
        "s3:GetObjectVersionAcl"
      ],
      "Effect": "Allow",
      "Resource": [
        "${aws_s3_bucket.bucket.arn}/*"
      ]
    },
    {
      "Action": [
        "s3:ReplicateObject",
        "s3:ReplicateDelete"
      ],
      "Effect": "Allow",
      "Resource": "${aws_s3_bucket.destination.arn}/*"
    }
  ]
}
POLICY
}

resource "aws_iam_role_policy_attachment" "replication" {
  role       = "${aws_iam_role.replication.name}"
  policy_arn = "${aws_iam_policy.replication.arn}"
}

resource "aws_s3_bucket" "destination" {
  bucket = "tf-test-bucket-destination-12345"
  region = "eu-west-1"

  versioning {
    enabled = true
  }
}

resource "aws_s3_bucket" "bucket" {
  provider = "aws.central"
  bucket   = "tf-test-bucket-12345"
  acl      = "private"
  region   = "eu-central-1"

  versioning {
    enabled = true
  }

  replication_configuration {
    role = "${aws_iam_role.replication.arn}"

    rules {
      id     = "foobar"
      prefix = "foo"
      status = "Enabled"

      destination {
        bucket        = "${aws_s3_bucket.destination.arn}"
        storage_class = "STANDARD"
      }
    }
  }
}
```

### Enable Default Server Side Encryption

```hcl
resource "aws_kms_key" "mykey" {
  description             = "This key is used to encrypt bucket objects"
  deletion_window_in_days = 10
}

resource "aws_s3_bucket" "mybucket" {
  bucket = "mybucket"

  server_side_encryption_configuration {
    rule {
      apply_server_side_encryption_by_default {
        kms_master_key_id = "${aws_kms_key.mykey.arn}"
        sse_algorithm     = "aws:kms"
      }
    }
  }
}
```

### Using ACL policy grants

```hcl
data "aws_canonical_user_id" "current_user" {}

resource "aws_s3_bucket" "bucket" {
	bucket = "mybucket"
	grant {
    id = "${data.aws_canonical_user_id.current_user.id}"
    type = "CanonicalUser"
    permission = ["FULL_ACCESS"]
  }
  grant {
    type = "Group"
    permission = ["READ", "WRITE"]
    uri = "http://acs.amazonaws.com/groups/s3/LogDelivery"
  }
}
```

## Argument Reference

The following arguments are supported:

* `bucket` - (Optional, Forces new resource) The name of the bucket. If omitted, Terraform will assign a random, unique name.
* `bucket_prefix` - (Optional, Forces new resource) Creates a unique bucket name beginning with the specified prefix. Conflicts with `bucket`.
<<<<<<< HEAD
* `acl` - (Optional) The [canned ACL](https://docs.aws.amazon.com/AmazonS3/latest/dev/acl-overview.html#canned-acl) to apply. Defaults to "private". Conflicts with `grant`.
* `grant` - (Optional) An [ACL policy grant](https://docs.aws.amazon.com/AmazonS3/latest/dev/acl-overview.html#sample-acl) (documented below). Conflicts with `acl`.
* `policy` - (Optional) A valid [bucket policy](https://docs.aws.amazon.com/AmazonS3/latest/dev/example-bucket-policies.html) JSON document. Note that if the policy document is not specific enough (but still valid), Terraform may view the policy as constantly changing in a `terraform plan`. In this case, please make sure you use the verbose/specific version of the policy. For more information about building AWS IAM policy documents with Terraform, see the [AWS IAM Policy Document Guide](/docs/providers/aws/guides/iam-policy-documents.html).
=======
* `acl` - (Optional) The [canned ACL](https://docs.aws.amazon.com/AmazonS3/latest/dev/acl-overview.html#canned-acl) to apply. Defaults to "private".
* `policy` - (Optional) A valid [bucket policy](https://docs.aws.amazon.com/AmazonS3/latest/dev/example-bucket-policies.html) JSON document. Note that if the policy document is not specific enough (but still valid), Terraform may view the policy as constantly changing in a `terraform plan`. In this case, please make sure you use the verbose/specific version of the policy. For more information about building AWS IAM policy documents with Terraform, see the [AWS IAM Policy Document Guide](https://learn.hashicorp.com/terraform/aws/iam-policy).
>>>>>>> a3b019b5

* `tags` - (Optional) A mapping of tags to assign to the bucket.
* `force_destroy` - (Optional, Default:`false`) A boolean that indicates all objects (including any [locked objects](https://docs.aws.amazon.com/AmazonS3/latest/dev/object-lock-overview.html)) should be deleted from the bucket so that the bucket can be destroyed without error. These objects are *not* recoverable.
* `website` - (Optional) A website object (documented below).
* `cors_rule` - (Optional) A rule of [Cross-Origin Resource Sharing](https://docs.aws.amazon.com/AmazonS3/latest/dev/cors.html) (documented below).
* `versioning` - (Optional) A state of [versioning](https://docs.aws.amazon.com/AmazonS3/latest/dev/Versioning.html) (documented below)
* `logging` - (Optional) A settings of [bucket logging](https://docs.aws.amazon.com/AmazonS3/latest/UG/ManagingBucketLogging.html) (documented below).
* `lifecycle_rule` - (Optional) A configuration of [object lifecycle management](http://docs.aws.amazon.com/AmazonS3/latest/dev/object-lifecycle-mgmt.html) (documented below).
* `acceleration_status` - (Optional) Sets the accelerate configuration of an existing bucket. Can be `Enabled` or `Suspended`.
* `region` - (Optional) If specified, the AWS region this bucket should reside in. Otherwise, the region used by the callee.
* `request_payer` - (Optional) Specifies who should bear the cost of Amazon S3 data transfer.
Can be either `BucketOwner` or `Requester`. By default, the owner of the S3 bucket would incur
the costs of any data transfer. See [Requester Pays Buckets](http://docs.aws.amazon.com/AmazonS3/latest/dev/RequesterPaysBuckets.html)
developer guide for more information.
* `replication_configuration` - (Optional) A configuration of [replication configuration](http://docs.aws.amazon.com/AmazonS3/latest/dev/crr.html) (documented below).
* `server_side_encryption_configuration` - (Optional) A configuration of [server-side encryption configuration](http://docs.aws.amazon.com/AmazonS3/latest/dev/bucket-encryption.html) (documented below)
* `object_lock_configuration` - (Optional) A configuration of [S3 object locking](https://docs.aws.amazon.com/AmazonS3/latest/dev/object-lock.html) (documented below)

~> **NOTE:** You cannot use `acceleration_status` in `cn-north-1` or `us-gov-west-1`

The `website` object supports the following:

* `index_document` - (Required, unless using `redirect_all_requests_to`) Amazon S3 returns this index document when requests are made to the root domain or any of the subfolders.
* `error_document` - (Optional) An absolute path to the document to return in case of a 4XX error.
* `redirect_all_requests_to` - (Optional) A hostname to redirect all website requests for this bucket to. Hostname can optionally be prefixed with a protocol (`http://` or `https://`) to use when redirecting requests. The default is the protocol that is used in the original request.
* `routing_rules` - (Optional) A json array containing [routing rules](https://docs.aws.amazon.com/AWSCloudFormation/latest/UserGuide/aws-properties-s3-websiteconfiguration-routingrules.html)
describing redirect behavior and when redirects are applied.

The `CORS` object supports the following:

* `allowed_headers` (Optional) Specifies which headers are allowed.
* `allowed_methods` (Required) Specifies which methods are allowed. Can be `GET`, `PUT`, `POST`, `DELETE` or `HEAD`.
* `allowed_origins` (Required) Specifies which origins are allowed.
* `expose_headers` (Optional) Specifies expose header in the response.
* `max_age_seconds` (Optional) Specifies time in seconds that browser can cache the response for a preflight request.

The `versioning` object supports the following:

* `enabled` - (Optional) Enable versioning. Once you version-enable a bucket, it can never return to an unversioned state. You can, however, suspend versioning on that bucket.
* `mfa_delete` - (Optional) Enable MFA delete for either `Change the versioning state of your bucket` or `Permanently delete an object version`. Default is `false`.

The `logging` object supports the following:

* `target_bucket` - (Required) The name of the bucket that will receive the log objects.
* `target_prefix` - (Optional) To specify a key prefix for log objects.

The `lifecycle_rule` object supports the following:

* `id` - (Optional) Unique identifier for the rule.
* `prefix` - (Optional) Object key prefix identifying one or more objects to which the rule applies.
* `tags` - (Optional) Specifies object tags key and value.
* `enabled` - (Required) Specifies lifecycle rule status.
* `abort_incomplete_multipart_upload_days` (Optional) Specifies the number of days after initiating a multipart upload when the multipart upload must be completed.
* `expiration` - (Optional) Specifies a period in the object's expire (documented below).
* `transition` - (Optional) Specifies a period in the object's transitions (documented below).
* `noncurrent_version_expiration` - (Optional) Specifies when noncurrent object versions expire (documented below).
* `noncurrent_version_transition` - (Optional) Specifies when noncurrent object versions transitions (documented below).

At least one of `expiration`, `transition`, `noncurrent_version_expiration`, `noncurrent_version_transition` must be specified.

The `expiration` object supports the following

* `date` (Optional) Specifies the date after which you want the corresponding action to take effect.
* `days` (Optional) Specifies the number of days after object creation when the specific rule action takes effect.
* `expired_object_delete_marker` (Optional) On a versioned bucket (versioning-enabled or versioning-suspended bucket), you can add this element in the lifecycle configuration to direct Amazon S3 to delete expired object delete markers.

The `transition` object supports the following

* `date` (Optional) Specifies the date after which you want the corresponding action to take effect.
* `days` (Optional) Specifies the number of days after object creation when the specific rule action takes effect.
* `storage_class` (Required) Specifies the Amazon S3 storage class to which you want the object to transition. Can be `ONEZONE_IA`, `STANDARD_IA`, `INTELLIGENT_TIERING`, `GLACIER`, or `DEEP_ARCHIVE`.

The `noncurrent_version_expiration` object supports the following

* `days` (Required) Specifies the number of days an object is noncurrent object versions expire.

The `noncurrent_version_transition` object supports the following

* `days` (Required) Specifies the number of days an object is noncurrent object versions expire.
* `storage_class` (Required) Specifies the Amazon S3 storage class to which you want the noncurrent versions object to transition. Can be `ONEZONE_IA`, `STANDARD_IA`, `INTELLIGENT_TIERING`, `GLACIER`, or `DEEP_ARCHIVE`.

The `replication_configuration` object supports the following:

* `role` - (Required) The ARN of the IAM role for Amazon S3 to assume when replicating the objects.
* `rules` - (Required) Specifies the rules managing the replication (documented below).

The `rules` object supports the following:

* `id` - (Optional) Unique identifier for the rule.
* `priority` - (Optional) The priority associated with the rule.
* `destination` - (Required) Specifies the destination for the rule (documented below).
* `source_selection_criteria` - (Optional) Specifies special object selection criteria (documented below).
* `prefix` - (Optional) Object keyname prefix identifying one or more objects to which the rule applies.
* `status` - (Required) The status of the rule. Either `Enabled` or `Disabled`. The rule is ignored if status is not Enabled.
* `filter` - (Optional) Filter that identifies subset of objects to which the replication rule applies (documented below).

~> **NOTE on `prefix` and `filter`:** Amazon S3's latest version of the replication configuration is V2, which includes the `filter` attribute for replication rules.
With the `filter` attribute, you can specify object filters based on the object key prefix, tags, or both to scope the objects that the rule applies to.
Replication configuration V1 supports filtering based on only the `prefix` attribute. For backwards compatibility, Amazon S3 continues to support the V1 configuration.

* For a specific rule, `prefix` conflicts with `filter`
* If any rule has `filter` specified then they all must
* `priority` is optional (with a default value of `0`) but must be unique between multiple rules

The `destination` object supports the following:

* `bucket` - (Required) The ARN of the S3 bucket where you want Amazon S3 to store replicas of the object identified by the rule.
* `storage_class` - (Optional) The class of storage used to store the object. Can be `STANDARD`, `REDUCED_REDUNDANCY`, `STANDARD_IA`, `ONEZONE_IA`, `INTELLIGENT_TIERING`, `GLACIER`, or `DEEP_ARCHIVE`.
* `replica_kms_key_id` - (Optional) Destination KMS encryption key ARN for SSE-KMS replication. Must be used in conjunction with
  `sse_kms_encrypted_objects` source selection criteria.
* `access_control_translation` - (Optional) Specifies the overrides to use for object owners on replication. Must be used in conjunction with `account_id` owner override configuration.
* `account_id` - (Optional) The Account ID to use for overriding the object owner on replication. Must be used in conjunction with `access_control_translation` override configuration.

The `source_selection_criteria` object supports the following:

* `sse_kms_encrypted_objects` - (Optional) Match SSE-KMS encrypted objects (documented below). If specified, `replica_kms_key_id`
   in `destination` must be specified as well.

The `sse_kms_encrypted_objects` object supports the following:

* `enabled` - (Required) Boolean which indicates if this criteria is enabled.

The `filter` object supports the following:

* `prefix` - (Optional) Object keyname prefix that identifies subset of objects to which the rule applies.
* `tags` - (Optional)  A mapping of tags that identifies subset of objects to which the rule applies.
The rule applies only to objects having all the tags in its tagset.

The `server_side_encryption_configuration` object supports the following:

* `rule` - (required) A single object for server-side encryption by default configuration. (documented below)

The `rule` object supports the following:

* `apply_server_side_encryption_by_default` - (required) A single object for setting server-side encryption by default. (documented below)

The `apply_server_side_encryption_by_default` object supports the following:

* `sse_algorithm` - (required) The server-side encryption algorithm to use. Valid values are `AES256` and `aws:kms`
* `kms_master_key_id` - (optional) The AWS KMS master key ID used for the SSE-KMS encryption. This can only be used when you set the value of `sse_algorithm` as `aws:kms`. The default `aws/s3` AWS KMS master key is used if this element is absent while the `sse_algorithm` is `aws:kms`.

The `grant` object supports the following:

* `id` - (optional) Canonical user id to grant for. Used only when `type` is `CanonicalUser`.  
* `type` - (required) - Type of grantee to apply for. Valid values are `CanonicalUser` and `Group`.
* `permissions` - (required) List of permissions to apply for grantee. Valid values are `READ`, `WRITE`, `READ_ACP`, `WRITE_ACP`, `FULL_ACCESS`.
* `uri` - (optional) Uri address to grant for. Used only when `type` is `Group`.

The `access_control_translation` object supports the following:

* `owner` - (Required) The override value for the owner on replicated objects. Currently only `Destination` is supported.

The `object_lock_configuration` object supports the following:

* `object_lock_enabled` - (Required) Indicates whether this bucket has an Object Lock configuration enabled. Valid value is `Enabled`.
* `rule` - (Optional) The Object Lock rule in place for this bucket.

The `rule` object supports the following:

* `default_retention` - (Required) The default retention period that you want to apply to new objects placed in this bucket.

The `default_retention` object supports the following:

* `mode` - (Required) The default Object Lock retention mode you want to apply to new objects placed in this bucket. Valid values are `GOVERNANCE` and `COMPLIANCE`.
* `days` - (Optional) The number of days that you want to specify for the default retention period.
* `years` - (Optional) The number of years that you want to specify for the default retention period.

Either `days` or `years` must be specified, but not both.

~> **NOTE on `object_lock_configuration`:** You can only enable S3 Object Lock for new buckets. If you need to turn on S3 Object Lock for an existing bucket, please contact AWS Support.
When you create a bucket with S3 Object Lock enabled, Amazon S3 automatically enables versioning for the bucket.
Once you create a bucket with S3 Object Lock enabled, you can't disable Object Lock or suspend versioning for the bucket.

## Attributes Reference

In addition to all arguments above, the following attributes are exported:

* `id` - The name of the bucket.
* `arn` - The ARN of the bucket. Will be of format `arn:aws:s3:::bucketname`.
* `bucket_domain_name` - The bucket domain name. Will be of format `bucketname.s3.amazonaws.com`.
* `bucket_regional_domain_name` - The bucket region-specific domain name. The bucket domain name including the region name, please refer [here](https://docs.aws.amazon.com/general/latest/gr/rande.html#s3_region) for format. Note: The AWS CloudFront allows specifying S3 region-specific endpoint when creating S3 origin, it will prevent [redirect issues](https://forums.aws.amazon.com/thread.jspa?threadID=216814) from CloudFront to S3 Origin URL.
* `hosted_zone_id` - The [Route 53 Hosted Zone ID](https://docs.aws.amazon.com/general/latest/gr/rande.html#s3_website_region_endpoints) for this bucket's region.
* `region` - The AWS region this bucket resides in.
* `website_endpoint` - The website endpoint, if the bucket is configured with a website. If not, this will be an empty string.
* `website_domain` - The domain of the website endpoint, if the bucket is configured with a website. If not, this will be an empty string. This is used to create Route 53 alias records.

## Import

S3 bucket can be imported using the `bucket`, e.g.

```
$ terraform import aws_s3_bucket.bucket bucket-name
```<|MERGE_RESOLUTION|>--- conflicted
+++ resolved
@@ -335,14 +335,9 @@
 
 * `bucket` - (Optional, Forces new resource) The name of the bucket. If omitted, Terraform will assign a random, unique name.
 * `bucket_prefix` - (Optional, Forces new resource) Creates a unique bucket name beginning with the specified prefix. Conflicts with `bucket`.
-<<<<<<< HEAD
-* `acl` - (Optional) The [canned ACL](https://docs.aws.amazon.com/AmazonS3/latest/dev/acl-overview.html#canned-acl) to apply. Defaults to "private". Conflicts with `grant`.
+* `acl` - (Optional) The [canned ACL](https://docs.aws.amazon.com/AmazonS3/latest/dev/acl-overview.html#canned-acl) to apply. Defaults to "private".  Conflicts with `grant`.
 * `grant` - (Optional) An [ACL policy grant](https://docs.aws.amazon.com/AmazonS3/latest/dev/acl-overview.html#sample-acl) (documented below). Conflicts with `acl`.
-* `policy` - (Optional) A valid [bucket policy](https://docs.aws.amazon.com/AmazonS3/latest/dev/example-bucket-policies.html) JSON document. Note that if the policy document is not specific enough (but still valid), Terraform may view the policy as constantly changing in a `terraform plan`. In this case, please make sure you use the verbose/specific version of the policy. For more information about building AWS IAM policy documents with Terraform, see the [AWS IAM Policy Document Guide](/docs/providers/aws/guides/iam-policy-documents.html).
-=======
-* `acl` - (Optional) The [canned ACL](https://docs.aws.amazon.com/AmazonS3/latest/dev/acl-overview.html#canned-acl) to apply. Defaults to "private".
 * `policy` - (Optional) A valid [bucket policy](https://docs.aws.amazon.com/AmazonS3/latest/dev/example-bucket-policies.html) JSON document. Note that if the policy document is not specific enough (but still valid), Terraform may view the policy as constantly changing in a `terraform plan`. In this case, please make sure you use the verbose/specific version of the policy. For more information about building AWS IAM policy documents with Terraform, see the [AWS IAM Policy Document Guide](https://learn.hashicorp.com/terraform/aws/iam-policy).
->>>>>>> a3b019b5
 
 * `tags` - (Optional) A mapping of tags to assign to the bucket.
 * `force_destroy` - (Optional, Default:`false`) A boolean that indicates all objects (including any [locked objects](https://docs.aws.amazon.com/AmazonS3/latest/dev/object-lock-overview.html)) should be deleted from the bucket so that the bucket can be destroyed without error. These objects are *not* recoverable.
